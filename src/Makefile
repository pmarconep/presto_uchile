--- conflicted
+++ resolved
@@ -53,12 +53,7 @@
 # Very recent Intel CPUs might see a few percent speedup using -mavx
 CFLAGS = -I$(PRESTO)/include $(GLIBINC) $(CFITSIOINC) $(PGPLOTINC) $(FFTINC) \
 	-DUSEFFTW -DUSEMMAP -D_LARGEFILE_SOURCE -D_FILE_OFFSET_BITS=64 \
-<<<<<<< HEAD
-	-g -O3 -fopenmp -ffast-math -Wall -W -fPIC
-#	-g -Wall -W -fPIC
-=======
 	-g -Wall -W -fPIC -O3 -ffast-math
->>>>>>> 3f42e3b9
 CLINKFLAGS = $(CFLAGS)
 
 # Add some GCC-specific flags that are useful
@@ -183,11 +178,7 @@
 	mpicc $(CLINKFLAGS) -o $(PRESTO)/bin/$@ mpiprepsubband_cmd.o mpiprepsubband_utils.o mpiprepsubband.o $(INSTRUMENTOBJS) $(PRESTOLINK) -lcfitsio -lm
 
 accelsearch: accelsearch_cmd.c accelsearch_cmd.o accel_utils.o accelsearch.o zapping.o
-<<<<<<< HEAD
-	$(CC) $(CLINKFLAGS) -fopenmp -o $(PRESTO)/bin/$@ accelsearch_cmd.o accel_utils.o accelsearch.o zapping.o $(PRESTOLINK) $(GLIBLINK) -lm
-=======
 	$(CC) $(CLINKFLAGS) $(OMPFLAGS) -o $(PRESTO)/bin/$@ accelsearch_cmd.o accel_utils.o accelsearch.o zapping.o $(PRESTOLINK) $(GLIBLINK) -lm
->>>>>>> 3f42e3b9
 
 bary: bary.o
 	$(CC) $(CLINKFLAGS) -o $(PRESTO)/bin/$@ bary.o $(PRESTOLINK) -lm
