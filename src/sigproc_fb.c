--- conflicted
+++ resolved
@@ -128,40 +128,6 @@
 
 void get_backend_name(int machine_id, struct spectra_info *s)
 {
-<<<<<<< HEAD
-    switch (machine_id) {
-    case 0:
-        strcpy(s->backend, "FAKE");
-        break;
-    case 1:
-        strcpy(s->backend, "PSPM");
-        break;
-    case 2:
-        strcpy(s->backend, "WAPP");
-        break;
-    case 3:
-        strcpy(s->backend, "AOFTM");
-        break;
-    case 4:
-        strcpy(s->backend, "BPP");
-        break;
-    case 5:
-        strcpy(s->backend, "OOTY");
-        break;
-    case 6:
-        strcpy(s->backend, "SCAMP");
-        break;
-    case 7:
-        strcpy(s->backend, "SPIGOT");
-        break;
-    case 11:
-        strcpy(s->backend, "BG/P");
-        break;
-    default:
-        strcpy(s->backend, "Unknown");
-        break;
-    }
-=======
    char *backend, string[80];
    switch (machine_id) {
    case 0:
@@ -195,13 +161,12 @@
       strcpy(string, "PDEV");
       break;
    default:
-      strcpy(string, "????");
+      strcpy(s->backend, "Unknown");
       break;
    }
    backend = (char *) calloc(strlen(string) + 1, 1);
    strcpy(backend, string);
    return backend;
->>>>>>> 62d8c589
 }
 
 
