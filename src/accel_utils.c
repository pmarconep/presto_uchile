--- conflicted
+++ resolved
@@ -534,11 +534,7 @@
     cand->hirs = gen_dvect(cand->numharm);
     cand->hizs = gen_dvect(cand->numharm);
     cand->hiws = gen_dvect(cand->numharm);
-<<<<<<< HEAD
     r_offset = (long *) malloc(sizeof(long) * cand->numharm);
-=======
-    r_offset = (int *) malloc(sizeof(int) * cand->numharm);
->>>>>>> 1ed36066
     data = (fcomplex **) malloc(sizeof(fcomplex *) * cand->numharm);
     cand->derivs = (rderivs *) malloc(sizeof(rderivs) * cand->numharm);
 
@@ -569,7 +565,6 @@
         }
     } else {
         for (ii = 0; ii < cand->numharm; ii++) {
-<<<<<<< HEAD
             if (obs->mmap_file || obs->dat_input) {
                 if (obs->numw)
                     cand->pows[ii] = max_rzw_arr(obs->fft,
@@ -605,25 +600,6 @@
                                                  &(cand->hirs[ii]),
                                                  &(cand->hizs[ii]), &(cand->derivs[ii]));
             }
-=======
-            if (obs->mmap_file || obs->dat_input)
-                cand->pows[ii] = max_rzw_arr(obs->fft,
-                                            obs->numbins,
-                                            cand->r * (ii + 1) - obs->lobin,
-                                            cand->z * (ii + 1),
-					    cand->w * (ii + 1),
-                                            &(cand->hirs[ii]),
-                                            &(cand->hizs[ii]),
-					    &(cand->hiws[ii]), &(cand->derivs[ii]));
-            else
-                cand->pows[ii] = max_rzw_file(obs->fftfile,
-                                             cand->r * (ii + 1) - obs->lobin,
-                                             cand->z * (ii + 1),
-					     cand->w * (ii + 1),
-                                             &(cand->hirs[ii]),
-                                             &(cand->hizs[ii]),
-					     &(cand->hiws[ii]), &(cand->derivs[ii]));
->>>>>>> 1ed36066
             cand->hirs[ii] += obs->lobin;
         }
     }
