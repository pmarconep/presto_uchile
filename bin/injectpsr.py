--- conflicted
+++ resolved
@@ -121,16 +121,10 @@
         self.spline = None
         self.scale = scale
         self.components = []
-<<<<<<< HEAD
         for component in components:
             component.scale = self.scale # Apply the same global
                                          # scaling to all components
             self.components.append(component)
-=======
-        if components is not None:
-            for comp in components:
-                self.add_component(comp)
->>>>>>> d6505010
 
     def _get_profile(self):
         """Private method to get the pulse profile vs. phase
@@ -206,17 +200,9 @@
     
     # for ii, (freq, delay) in enumerate(zip(fil.frequencies, delays_phs)):
     #     print "Channel %d: %g MHz, %g (phase)" % (ii, freq, delay)
-<<<<<<< HEAD
-   
     # Create the output filterbank file
     filterbank.create_filterbank_file(outfn, fil.header)
     outfil = filterbank.FilterbankFile(outfn, read_only=False)
-=======
-  
-    # Copy the input file to the output file name and modify the output
-    # file in-place
-    shutil.copy(fil.filename, outfn) 
->>>>>>> d6505010
 
     # Read the first second of data to get the global scaling to use
     onesec = fil.get_timeslice(0, 1).copy()
@@ -232,19 +218,6 @@
     
     # Start an output file
     print "Creating out file: %s" % outfn
-<<<<<<< HEAD
-    nprofs = fil.nspec/nbin
-    remainder = fil.nspec % nbin
-    oldprogress = -1
-    for iprof in np.arange(nprofs):
-        spectra = fil.get_spectra(iprof*nbin, (iprof+1)*nbin)
-        phases = np.tile(np.arange(iprof*nbin, (iprof+1)*nbin)*fil.tsamp/period % 1, (fil.nchans,1)).T + delays_phs
-        toinject = prof(phases)
-        injected = spectra+toinject
-        scaled = np.clip((injected-minimum)*global_scale, 0, 256)
-        outfil.append_spectra(scaled)
-        progress = int(100.0*((iprof+1)*nbin)/fil.nspec)
-=======
     nblocks = int(outfil.nspec/BLOCKSIZE)
     remainder = outfil.nspec % BLOCKSIZE
     oldprogress = -1
@@ -255,11 +228,10 @@
         times = np.atleast_2d(np.arange(lobin, hibin)*fil.tsamp).T - delays
         phases = times/period % 1
         toinject = prof(phases)
-        outfil.spectra[lobin:hibin] = \
-                np.clip((spectra+toinject-minimum)*global_scale, 0, 256)
-        outfil.spectra.flush()
+        injected = spectra+toinject
+        scaled = np.clip((injected-minimum)*global_scale, 0, 256)
+        outfil.append_spectra(scaled)
         progress = int(100.0*(hibin/outfil.nspec))
->>>>>>> d6505010
         if progress > oldprogress: 
             sys.stdout.write(" %3.0f %%\r" % progress)
             sys.stdout.flush()
@@ -291,15 +263,9 @@
 
     print "%d input files provided" % len(args)
     for fn in args:
-<<<<<<< HEAD
-        hdr, hdr_size = filterbank.read_header(fn)
-        outfn = options.outname % hdr 
-        inject(fn, outfn, prof, options.period, options.dm)
-=======
         fil = filterbank.FilterbankFile(fn, read_only=True)
         outfn = options.outname % fil.header 
         inject(fil, outfn, prof, options.period, options.dm)
->>>>>>> d6505010
 
 
 def parse_model_file(modelfn):
